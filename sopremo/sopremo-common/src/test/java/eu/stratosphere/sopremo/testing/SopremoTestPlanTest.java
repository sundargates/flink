--- conflicted
+++ resolved
@@ -28,7 +28,6 @@
 import junit.framework.AssertionFailedError;
 import nl.jqno.equalsverifier.EqualsVerifier;
 
-import org.junit.Ignore;
 import org.junit.Test;
 import org.junit.internal.ArrayComparisonFailure;
 
@@ -48,14 +47,12 @@
 import eu.stratosphere.sopremo.pact.JsonCollector;
 import eu.stratosphere.sopremo.pact.SopremoCross;
 import eu.stratosphere.sopremo.pact.SopremoMap;
-import eu.stratosphere.sopremo.pact.SopremoUtil;
 
 /**
  * Tests {@link SopremoTestPlan}.
  * 
  * @author Arvid Heise
  */
-
 
 public class SopremoTestPlanTest extends SopremoTest<SopremoTestPlan> {
 	/**
@@ -97,11 +94,7 @@
 	 */
 	@Test
 	public void completeTestPasses() throws IOException {
-<<<<<<< HEAD
 		final Source source = new Source(getResourcePath("SopremoTestPlan/test.json"));
-=======
-		final Source source = new Source(PersistenceType.HDFS, SopremoTest.getResourcePath("SopremoTestPlan/test.json"));
->>>>>>> 082f89a3
 
 		final Identity projection = new Identity();
 		projection.setInputs(source);
@@ -120,18 +113,10 @@
 	 */
 	@Test
 	public void completeTestPassesWithExpectedValues() {
-<<<<<<< HEAD
 		final SopremoTestPlan testPlan = new SopremoTestPlan(new Identity().
 			withInputs(new Source(getResourcePath("SopremoTestPlan/test.json"))));
 
 		testPlan.getExpectedOutput(0).setOperator(new Source(getResourcePath("SopremoTestPlan/test.json")));
-=======
-		final SopremoTestPlan testPlan = new SopremoTestPlan(new Identity(new Source(PersistenceType.HDFS,
-			SopremoTest.getResourcePath("SopremoTestPlan/test.json"))));
-
-		testPlan.getExpectedOutput(0).setOperator(new Source(PersistenceType.HDFS,
-			SopremoTest.getResourcePath("SopremoTestPlan/test.json")));
->>>>>>> 082f89a3
 		testPlan.run();
 	}
 
@@ -163,14 +148,14 @@
 				new TestPairs<Key, Value>().add(PactNull.getInstance(), new PactString("red")),
 				new TestPairs<Key, Value>().add(PactNull.getInstance(), new PactString("black")))
 			.withPrefabValues(SopremoTestPlan.ActualOutput.class,
-				new SopremoTestPlan.ActualOutput(0).add(createValueNode((Object) 0)),
-				new SopremoTestPlan.ActualOutput(1).add(createValueNode((Object) 1)))
+				new SopremoTestPlan.ActualOutput(0).add(createValueNode(0)),
+				new SopremoTestPlan.ActualOutput(1).add(createValueNode(1)))
 			.withPrefabValues(SopremoTestPlan.ExpectedOutput.class,
-				new SopremoTestPlan.ExpectedOutput(0).add(createValueNode((Object) 0)),
-				new SopremoTestPlan.ExpectedOutput(1).add(createValueNode((Object) 1)))
+				new SopremoTestPlan.ExpectedOutput(0).add(createValueNode(0)),
+				new SopremoTestPlan.ExpectedOutput(1).add(createValueNode(1)))
 			.withPrefabValues(SopremoTestPlan.Input.class,
-				new SopremoTestPlan.Input(0).add(createValueNode((Object) 0)),
-				new SopremoTestPlan.Input(1).add(createValueNode((Object) 1)));
+				new SopremoTestPlan.Input(0).add(createValueNode(0)),
+				new SopremoTestPlan.Input(1).add(createValueNode(1)));
 	}
 
 	/**
@@ -196,10 +181,10 @@
 		Object[] constants6 = { null, null };
 		Object[] constants7 = { "test2", "test4" };
 		testPlan.getExpectedOutputForStream(cartesianProduct.getOutput(0)).
-			add((JsonNode) createArrayNode(constants), (JsonNode) createArrayNode(constants1)).
-			add((JsonNode) createArrayNode(constants2), (JsonNode) createArrayNode(constants3)).
-			add((JsonNode) createArrayNode(constants4), (JsonNode) createArrayNode(constants5)).
-			add((JsonNode) createArrayNode(constants6), (JsonNode) createArrayNode(constants7));
+			add(createArrayNode(constants), createArrayNode(constants1)).
+			add(createArrayNode(constants2), createArrayNode(constants3)).
+			add(createArrayNode(constants4), createArrayNode(constants5)).
+			add(createArrayNode(constants6), createArrayNode(constants7));
 		testPlan.run();
 	}
 
@@ -232,7 +217,7 @@
 				SopremoMap<JsonNode, JsonNode, JsonNode, JsonNode> {
 			@Override
 			protected void map(final JsonNode key, final JsonNode value, final JsonCollector out) {
-				out.collect(key,value);
+				out.collect(key, value);
 			}
 		}
 	}
